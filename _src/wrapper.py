--- conflicted
+++ resolved
@@ -48,15 +48,10 @@
     if hasattr(new_module, name):
       continue
     val = getattr(module, name)
-<<<<<<< HEAD
-    if callable(val):
+    if callable(val) and not isclass(val):
       wrapped_func = _lapwrapper(val)
       setattr(new_module, name, wrapped_func)
       if val in mem_funcs:
         setattr(LapTuple, name, wrapped_func)
-=======
-    if callable(val) and not isclass(val):
-      setattr(new_module, name, _lapwrapper(val))
->>>>>>> 610025f3
     else:
       setattr(new_module, name, val)