# MIT License

# Copyright (c) 2023 Haotian Ye

# Permission is hereby granted, free of charge, to any person obtaining a copy
# of this software and associated documentation files (the "Software"), to deal
# in the Software without restriction, including without limitation the rights
# to use, copy, modify, merge, publish, distribute, sublicense, and/or sell
# copies of the Software, and to permit persons to whom the Software is
# furnished to do so, subject to the following conditions:

# The above copyright notice and this permission notice shall be included in all
# copies or substantial portions of the Software.

# THE SOFTWARE IS PROVIDED "AS IS", WITHOUT WARRANTY OF ANY KIND, EXPRESS OR
# IMPLIED, INCLUDING BUT NOT LIMITED TO THE WARRANTIES OF MERCHANTABILITY,
# FITNESS FOR A PARTICULAR PURPOSE AND NONINFRINGEMENT. IN NO EVENT SHALL THE
# AUTHORS OR COPYRIGHT HOLDERS BE LIABLE FOR ANY CLAIM, DAMAGES OR OTHER
# LIABILITY, WHETHER IN AN ACTION OF CONTRACT, TORT OR OTHERWISE, ARISING FROM,
# OUT OF OR IN CONNECTION WITH THE SOFTWARE OR THE USE OR OTHER DEALINGS IN THE
# SOFTWARE.
# ============================================================================
"""Setup for pip package."""

from setuptools import find_packages
from setuptools import setup
import os
import shutil
try:
  import jax
except:
  raise ImportError('`jax` package is required for setup.')



REQUIRED_PACKAGES = [
  'absl-py>=1.4.0',
  'attrs>=21.2.0',
  'h5py>=3.8.0',
  'chex>=0.1.5',
  'optax>=0.1.4',
  'numpy>=1.21.5',
  'scipy>=1.7.3',
  'typing_extensions>=4.5.0',
  'dm-haiku>=0.0.9',
  'jax>=0.3.7',
]

with open("README.md", "r") as fh:
  long_description = fh.read()

file_content = \
"import sys, importlib\n" + \
"from lapjax.lapsrc.wrapper import _wrap_module\n" + \
"_wrap_module(importlib.import_module(__name__.replace('lapjax', 'jax')), \n" + \
"             sys.modules[__name__])\n"

def create_py(dest: os.path, src: os.path, pkg_name: str):
<<<<<<< HEAD
  """
  For all python files in src, copy the file to dest and change the content
  to import the file in source. Create `.pyi` files for all `.py` files.
  """

  for filename in os.listdir(src):
    srcpath = os.path.join(src, filename)
    destpath = os.path.join(dest, filename)
    if os.path.isdir(srcpath) and filename != '__pycache__':
      print(f'Calling create_py for {pkg_name}.{filename} recursively.')
      if not os.path.exists(destpath):
        os.mkdir(destpath)
      create_py(os.path.join(dest, filename), srcpath, f'{pkg_name}.{filename}')

    elif filename == '__init__.py':    # python init file
      if os.path.exists(destpath):
        continue
      with open(destpath, 'w') as f:
        for pkg in os.listdir(src):
          if pkg.endswith('.py') and pkg not in ['__init__.py', 'iree.py']:
            # import from wrapped module
            f.write(f'from lap{pkg_name} import {pkg[:-3]} as {pkg[:-3]}\n')
        f.write(file_content)
      with open(destpath + 'i', 'w') as f:
        f.write(f'from {pkg_name} import *')

    elif filename.endswith('.py'):     # standard python file            
      with open(destpath, 'w') as f:
        f.write(file_content)
      with open(destpath + 'i', 'w') as f:
        f.write(f'from {pkg_name}.{filename[:-3]} import *')


def pre_setup():
  """Pre-setup function. Clean the directory.
  Change the `_src` directory to `lapjax` that can be used for setup.
  Includes the `jax` package structure.
  """
  assert os.path.exists('_src'), \
    "Please run setup.py in the root directory of lapjax."
  shutil.rmtree('build', ignore_errors=True) 
  shutil.rmtree('lapjax.egg-info', ignore_errors=True) 
  # Remove the old `lapjax` directory.
  if os.path.exists('lapjax'):
    shutil.rmtree('lapjax')
  # Copy the `_src` directory to `lapjax`.
  shutil.copytree('_src', 'lapjax')
  # Copy the `jax` package structure to `lapjax`.
  create_py('lapjax', jax.__path__[0], 'jax')
pre_setup()

setup(
  name='lapjax',
  version='0.0',
  author='Haotian Ye',
  author_email='',
  description='A package for computing the laplacian automatically '
              'using a technique budded "Forward Laplacian".',
  long_description=long_description,
  long_description_content_type='text/markdown',
  url='https://github.com/YWolfeee/lapjax',
  packages=find_packages(exclude=['_src']),
  include_package_data=True,
  install_requires=REQUIRED_PACKAGES,
  extras_require={'testing': ['flake8', 'pylint', 'pytest', 'pytype']},
  platforms=['any'],
  license='MIT',
  classifiers=[
    'Development Status :: 5 - Production/Stable',
    'Programming Language :: Python :: 3',
    'License :: OSI Approved :: MIT License',
    'Operating System :: OS Independent',
  ],
=======
    """
    For all python files in src, copy the file to dest and change the content
    to import the file in source. Create `.pyi` files for all `.py` files.
    """

    for filename in os.listdir(src):
        srcpath = os.path.join(src, filename)
        destpath = os.path.join(dest, filename)
        if os.path.isdir(srcpath) and filename != '__pycache__':
            print(f'Calling create_py for {pkg_name}.{filename} recursively.')
            if not os.path.exists(destpath):
                os.mkdir(destpath)
            create_py(os.path.join(dest, filename), srcpath, f'{pkg_name}.{filename}')

        elif filename == '__init__.py':    # python init file
            if os.path.exists(destpath):
                continue
            with open(destpath, 'w') as f:
                for pkg in os.listdir(src):
                    if pkg.endswith('.py') and pkg not in ['__init__.py', 'iree.py']:
                        # import from wrapped module
                        f.write(f'from lap{pkg_name} import {pkg[:-3]} as {pkg[:-3]}\n')
                f.write(file_content)
            with open(destpath + 'i', 'w') as f:
                f.write(f'from {pkg_name} import *')

        elif filename.endswith('.py'):     # standard python file            
            with open(destpath, 'w') as f:
                f.write(file_content)
            with open(destpath + 'i', 'w') as f:
                f.write(f'from {pkg_name}.{filename[:-3]} import *')


def pre_setup():
    """Pre-setup function. Clean the directory.
    Change the `_lapsrc` directory to `lapjax` that can be used for setup.
    Includes the `jax` package structure.
    """
    assert os.path.exists('_lapsrc'), \
        "Please run setup.py in the root directory of lapjax."
    shutil.rmtree('build', ignore_errors=True) 
    shutil.rmtree('lapjax.egg-info', ignore_errors=True) 
    # Remove the old `lapjax` directory.
    if os.path.exists('lapjax'):
        shutil.rmtree('lapjax')
    # Copy the `_lapsrc` directory to `lapjax`.
    os.mkdir('lapjax')
    shutil.copytree('_lapsrc', 'lapjax/lapsrc')
    shutil.move('lapjax/lapsrc/__init__.py', 'lapjax/__init__.py')
    shutil.move('lapjax/lapsrc/__init__.pyi', 'lapjax/__init__.pyi')
    os.mknod("lapjax/lapsrc/__init__.py")
    # Copy the `jax` package structure to `lapjax`.
    create_py('lapjax', jax.__path__[0], 'jax')
pre_setup()

setup(
    name='lapjax',
    version='0.0',
    author='Haotian Ye',
    author_email='',
    description='A package for computing the laplacian automatically '
                'using a technique budded "Forward Laplacian".',
    long_description=long_description,
    long_description_content_type='text/markdown',
    url='https://github.com/YWolfeee/lapjax',
    packages=find_packages(exclude=['_lapsrc']),
    include_package_data=True,
    install_requires=REQUIRED_PACKAGES,
    extras_require={'testing': ['flake8', 'pylint', 'pytest', 'pytype']},
    platforms=['any'],
    license='MIT',
    classifiers=[
        'Development Status :: 5 - Production/Stable',
        'Programming Language :: Python :: 3',
        'License :: OSI Approved :: MIT License',
        'Operating System :: OS Independent',
    ],
>>>>>>> fe95c187
)

def post_setup():
  """Post-setup function.
  Remove the `lapjax` directory.
  """
  shutil.rmtree('lapjax')
post_setup()<|MERGE_RESOLUTION|>--- conflicted
+++ resolved
@@ -56,81 +56,6 @@
 "             sys.modules[__name__])\n"
 
 def create_py(dest: os.path, src: os.path, pkg_name: str):
-<<<<<<< HEAD
-  """
-  For all python files in src, copy the file to dest and change the content
-  to import the file in source. Create `.pyi` files for all `.py` files.
-  """
-
-  for filename in os.listdir(src):
-    srcpath = os.path.join(src, filename)
-    destpath = os.path.join(dest, filename)
-    if os.path.isdir(srcpath) and filename != '__pycache__':
-      print(f'Calling create_py for {pkg_name}.{filename} recursively.')
-      if not os.path.exists(destpath):
-        os.mkdir(destpath)
-      create_py(os.path.join(dest, filename), srcpath, f'{pkg_name}.{filename}')
-
-    elif filename == '__init__.py':    # python init file
-      if os.path.exists(destpath):
-        continue
-      with open(destpath, 'w') as f:
-        for pkg in os.listdir(src):
-          if pkg.endswith('.py') and pkg not in ['__init__.py', 'iree.py']:
-            # import from wrapped module
-            f.write(f'from lap{pkg_name} import {pkg[:-3]} as {pkg[:-3]}\n')
-        f.write(file_content)
-      with open(destpath + 'i', 'w') as f:
-        f.write(f'from {pkg_name} import *')
-
-    elif filename.endswith('.py'):     # standard python file            
-      with open(destpath, 'w') as f:
-        f.write(file_content)
-      with open(destpath + 'i', 'w') as f:
-        f.write(f'from {pkg_name}.{filename[:-3]} import *')
-
-
-def pre_setup():
-  """Pre-setup function. Clean the directory.
-  Change the `_src` directory to `lapjax` that can be used for setup.
-  Includes the `jax` package structure.
-  """
-  assert os.path.exists('_src'), \
-    "Please run setup.py in the root directory of lapjax."
-  shutil.rmtree('build', ignore_errors=True) 
-  shutil.rmtree('lapjax.egg-info', ignore_errors=True) 
-  # Remove the old `lapjax` directory.
-  if os.path.exists('lapjax'):
-    shutil.rmtree('lapjax')
-  # Copy the `_src` directory to `lapjax`.
-  shutil.copytree('_src', 'lapjax')
-  # Copy the `jax` package structure to `lapjax`.
-  create_py('lapjax', jax.__path__[0], 'jax')
-pre_setup()
-
-setup(
-  name='lapjax',
-  version='0.0',
-  author='Haotian Ye',
-  author_email='',
-  description='A package for computing the laplacian automatically '
-              'using a technique budded "Forward Laplacian".',
-  long_description=long_description,
-  long_description_content_type='text/markdown',
-  url='https://github.com/YWolfeee/lapjax',
-  packages=find_packages(exclude=['_src']),
-  include_package_data=True,
-  install_requires=REQUIRED_PACKAGES,
-  extras_require={'testing': ['flake8', 'pylint', 'pytest', 'pytype']},
-  platforms=['any'],
-  license='MIT',
-  classifiers=[
-    'Development Status :: 5 - Production/Stable',
-    'Programming Language :: Python :: 3',
-    'License :: OSI Approved :: MIT License',
-    'Operating System :: OS Independent',
-  ],
-=======
     """
     For all python files in src, copy the file to dest and change the content
     to import the file in source. Create `.pyi` files for all `.py` files.
@@ -208,7 +133,6 @@
         'License :: OSI Approved :: MIT License',
         'Operating System :: OS Independent',
     ],
->>>>>>> fe95c187
 )
 
 def post_setup():
